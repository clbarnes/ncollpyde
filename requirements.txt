# build
maturin==0.14.16

# run
numpy==1.24.2
<<<<<<< HEAD
trimesh[easy]==3.20.2
=======
trimesh[easy]==3.21.2
>>>>>>> 5f49fdd9

# test
meshio==5.3.4
pytest==7.2.2
pytest-runner==6.0.0

# bench
# pyoctree==0.2.10
pytest-benchmark==4.0.0

# develop
pip
black==23.3.0
watchdog==3.0.0
ruff
coverage==7.2.2
mypy==1.1.1

# docs
-r docs/requirements.txt<|MERGE_RESOLUTION|>--- conflicted
+++ resolved
@@ -3,11 +3,7 @@
 
 # run
 numpy==1.24.2
-<<<<<<< HEAD
-trimesh[easy]==3.20.2
-=======
 trimesh[easy]==3.21.2
->>>>>>> 5f49fdd9
 
 # test
 meshio==5.3.4
